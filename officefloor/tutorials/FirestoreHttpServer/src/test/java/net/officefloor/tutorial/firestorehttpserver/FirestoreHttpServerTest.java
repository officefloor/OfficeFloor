package net.officefloor.tutorial.firestorehttpserver;

import static org.junit.jupiter.api.Assertions.assertEquals;

import org.junit.jupiter.api.Order;
import org.junit.jupiter.api.Test;
import org.junit.jupiter.api.extension.RegisterExtension;

import com.google.cloud.firestore.DocumentReference;
import com.google.cloud.firestore.Firestore;

import net.officefloor.nosql.firestore.test.FirestoreExtension;
import net.officefloor.server.http.HttpMethod;
import net.officefloor.server.http.mock.MockHttpServer;
import net.officefloor.test.UsesDockerTest;
import net.officefloor.woof.mock.MockWoofResponse;
import net.officefloor.woof.mock.MockWoofServer;
import net.officefloor.woof.mock.MockWoofServerExtension;

/**
 * Tests the {@link Firestore} HTTP server.
 * 
 * @author Daniel Sagenschneider
 */
@UsesDockerTest
public class FirestoreHttpServerTest {

	// START SNIPPET: tutorial
<<<<<<< HEAD
	@Order(1)
	@RegisterExtension
	public final FirestoreExtension firestore = new FirestoreExtension().waitForFirestore();
=======
	public @Order(1) @RegisterExtension final FirestoreExtension firestore = new FirestoreExtension();
>>>>>>> 89753537

	public @Order(2) @RegisterExtension final MockWoofServerExtension server = new MockWoofServerExtension();

	@Test
	public void ensureCreatePost() throws Exception {

		// Have server create the post
		Post post = new Post(null, "TEST");
		MockWoofResponse response = this.server.send(MockWoofServer.mockJsonRequest(HttpMethod.POST, "/posts", post));
		response.assertResponse(204, "");

		// Ensure post created
		Post[] created = firestore.getFirestore().collection(Post.class.getSimpleName()).get().get().getDocuments()
				.stream().map((document) -> document.toObject(Post.class)).toArray(Post[]::new);
		assertEquals(1, created.length, "Should only be one created post");
		assertEquals("TEST", created[0].getMessage(), "Incorrect post");
	}
	// END SNIPPET: tutorial

	@Test
	public void ensureRetrievePost() throws Exception {

		// Create the post
		DocumentReference docRef = firestore.getFirestore().collection(Post.class.getSimpleName()).document();
		Post post = new Post(docRef.getId(), "TEST");
		docRef.create(post).get();

		// Ensure retrieve the post
		MockWoofResponse response = this.server.send(MockHttpServer.mockRequest("/posts/" + post.getId()));
		response.assertJson(200, post);
	}

	@Test
	public void ensureRetrieveAllPosts() throws Exception {

		// Create the post
		DocumentReference docRef = firestore.getFirestore().collection(Post.class.getSimpleName()).document();
		Post post = new Post(docRef.getId(), "TEST");
		docRef.create(post).get();

		// Ensure retrieve the post
		MockWoofResponse response = this.server.send(MockHttpServer.mockRequest("/posts/"));
		response.assertJson(200, new Post[] { post });
	}

}<|MERGE_RESOLUTION|>--- conflicted
+++ resolved
@@ -26,13 +26,7 @@
 public class FirestoreHttpServerTest {
 
 	// START SNIPPET: tutorial
-<<<<<<< HEAD
-	@Order(1)
-	@RegisterExtension
-	public final FirestoreExtension firestore = new FirestoreExtension().waitForFirestore();
-=======
 	public @Order(1) @RegisterExtension final FirestoreExtension firestore = new FirestoreExtension();
->>>>>>> 89753537
 
 	public @Order(2) @RegisterExtension final MockWoofServerExtension server = new MockWoofServerExtension();
 
